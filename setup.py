'''
Author: jianzhnie
Date: 2021-09-30 15:23:37
LastEditTime: 2021-11-29 16:59:02
LastEditors: jianzhnie
Description:

'''
import os
import sys

from setuptools import find_packages, setup

if __name__ == '__main__':

    if sys.version_info < (3, 7):
        raise ValueError(
            'Unsupported Python version %d.%d.%d found. Auto-Timm requires Python '
            '3.7 or higher.' % (sys.version_info.major, sys.version_info.minor,
                                sys.version_info.micro))

    HERE = os.path.abspath(os.path.dirname(__file__))
    with open(os.path.join(HERE, 'requirements.txt')) as fp:
        install_reqs = [
            r.rstrip() for r in fp.readlines()
            if not r.startswith('#') and not r.startswith('git+')
        ]

    with open('marltoolkit/__version__.py') as fh:
        version = fh.readlines()[-1].split()[-1].strip("\"'")

    with open('README.md', encoding='utf-8') as fh:
        long_description = fh.read()

    dec = 'MarlToolkit is a flexible Multi-Agent reinforcement learning framework.'
    setup(
        name='marltoolkit',
        version=version,
        author='Jianzh Nie',
        author_email='jianzhnie@gmail.com',
<<<<<<< HEAD
        description=
        'MarlToolkit is a flexible Multi-Agent reinforcement learning framework.',
=======
        description=dec,
>>>>>>> 5c4a420b
        long_description=long_description,
        long_description_content_type='text/markdown',
        packages=find_packages(
            exclude=['configs', 'docs', 'examples', 'scripts', 'tools']),
        install_requires=install_reqs,
        include_package_data=True,
        license='Apache License',
        platforms=['Linux'],
        classifiers=[
            'Environment :: Console',
            'Intended Audience :: Developers',
            'Intended Audience :: Education',
            'Intended Audience :: Science/Research',
            'Intended Audience :: Information Technology',
            'Natural Language :: English',
            'Operating System :: OS Independent',
            'Topic :: Scientific/Engineering :: Artificial Intelligence',
            'Topic :: Scientific/Engineering :: Information Analysis',
            'Programming Language :: Python :: 3.7',
            'Programming Language :: Python :: 3.8',
            'Programming Language :: Python :: 3.9',
        ],
        keywords=['Reinforcment Learning', 'RL', 'MARL'],
        python_requires='>=3.7',
        url='https://github.com/jianzhnie/deep-marl-toolkit',
    )<|MERGE_RESOLUTION|>--- conflicted
+++ resolved
@@ -38,12 +38,7 @@
         version=version,
         author='Jianzh Nie',
         author_email='jianzhnie@gmail.com',
-<<<<<<< HEAD
-        description=
-        'MarlToolkit is a flexible Multi-Agent reinforcement learning framework.',
-=======
         description=dec,
->>>>>>> 5c4a420b
         long_description=long_description,
         long_description_content_type='text/markdown',
         packages=find_packages(
