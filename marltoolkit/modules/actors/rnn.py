<<<<<<< HEAD
=======
'''
Author: jianzhnie
LastEditors: jianzhnie
Description: RLToolKit is a flexible and high-efficient reinforcement learning framework.
Copyright (c) 2022 by jianzhnie@126.com, All Rights Reserved.
'''

from typing import List

>>>>>>> a4f846ac
import torch
import torch.nn as nn
import torch.nn.functional as F


class RNNActor(nn.Module):

    def __init__(
        self,
        input_dim: int = None,
        fc_hidden_dim: int = 64,
        num_rnn_layers: int = 1,
        rnn_hidden_dim: int = 64,
<<<<<<< HEAD
        dropout: float = 0.0,
        action_dim: int = None,
    ) -> None:
        super(RNNModel, self).__init__()
=======
        n_actions: int = None,
    ):
        super(RNNActor, self).__init__()
>>>>>>> a4f846ac
        self.rnn_hidden_dim = rnn_hidden_dim
        self.fc1 = nn.Linear(input_dim, fc_hidden_dim)
        self.rnn = nn.GRU(
            input_size=rnn_hidden_dim,
            hidden_size=rnn_hidden_dim,
            num_layers=num_rnn_layers,
            batch_first=True,
            dropout=dropout,
        )
        self.fc2 = nn.Linear(rnn_hidden_dim, action_dim)

    def init_hidden(self):
        # make hidden states on same device as model
        return self.fc1.weight.new(1, self.rnn_hidden_dim).zero_()

    def forward(self,
                inputs: torch.Tensor = None,
                hidden_state: torch.Tensor = None):
        x = F.relu(self.fc1(inputs), inplace=True)
        if hidden_state is not None:
            h_in = hidden_state.reshape(-1, self.rnn_hidden_dim)

        h = self.rnn(x, h_in)
        q = self.fc2(h)  # (batch_size, n_actions)
        return q, h

<<<<<<< HEAD
    def update(self, model: nn.Module) -> None:
        self.load_state_dict(model.state_dict())
=======
    def update(self, model: nn.Module):
        self.load_state_dict(model.state_dict())


class RNNFeatureAgent(nn.Module):
    """Identical to rnn_agent, but does not compute value/probability for each
    action, only the hidden state."""

    def __init__(self, input_shape, rnn_hidden_dim: int = 64):
        super(RNNFeatureAgent, self).__init__()

        self.rnn_hidden_dim = rnn_hidden_dim
        self.fc1 = nn.Linear(input_shape, rnn_hidden_dim)
        self.rnn = nn.GRUCell(rnn_hidden_dim, rnn_hidden_dim)

    def init_hidden(self):
        return self.fc1.weight.new(1, self.rnn_hidden_dim).zero_()

    def forward(self, inputs, hidden_state):
        x = nn.functional.relu(self.fc1(inputs))
        h = self.rnn(x, hidden_state.reshape(-1, self.rnn_hidden_dim))
        return None, h


class RNNNSAgent(nn.Module):

    def __init__(
        self,
        n_agents: int,
        input_shape: int = None,
        rnn_hidden_dim: int = 64,
        n_actions: int = None,
    ):
        super(RNNNSAgent, self).__init__()
        self.n_agents = n_agents
        self.input_shape = input_shape
        self.agents: List[RNNActor] = nn.ModuleList([
            RNNActor(
                input_shape=input_shape,
                rnn_hidden_dim=rnn_hidden_dim,
                n_actions=n_actions,
            ) for _ in range(self.n_agents)
        ])

    def init_hidden(self):
        # make hidden states on same device as model
        return torch.cat([agent.init_hidden() for agent in self.agents])

    def forward(self,
                inputs: torch.Tensor = None,
                hidden_state: torch.Tensor = None):
        hiddens = []
        qs = []
        if inputs.size(0) == self.n_agents:
            for i in range(self.n_agents):
                q, h = self.agents[i](inputs[i].unsqueeze(0), hidden_state[:,
                                                                           i])
                hiddens.append(h)
                qs.append(q)
            return torch.cat(qs), torch.cat(hiddens).unsqueeze(0)
        else:
            for i in range(self.n_agents):
                inputs = inputs.view(-1, self.n_agents, self.input_shape)
                q, h = self.agents[i](inputs[:, i], hidden_state[:, i])
                hiddens.append(h.unsqueeze(1))
                qs.append(q.unsqueeze(1))
            return torch.cat(
                qs, dim=-1).view(-1, q.size(-1)), torch.cat(
                    hiddens, dim=1)
>>>>>>> a4f846ac
<|MERGE_RESOLUTION|>--- conflicted
+++ resolved
@@ -1,15 +1,12 @@
-<<<<<<< HEAD
-=======
-'''
+"""
 Author: jianzhnie
 LastEditors: jianzhnie
 Description: RLToolKit is a flexible and high-efficient reinforcement learning framework.
 Copyright (c) 2022 by jianzhnie@126.com, All Rights Reserved.
-'''
+"""
 
 from typing import List
 
->>>>>>> a4f846ac
 import torch
 import torch.nn as nn
 import torch.nn.functional as F
@@ -23,16 +20,10 @@
         fc_hidden_dim: int = 64,
         num_rnn_layers: int = 1,
         rnn_hidden_dim: int = 64,
-<<<<<<< HEAD
+        n_actions: int = None,
         dropout: float = 0.0,
-        action_dim: int = None,
-    ) -> None:
-        super(RNNModel, self).__init__()
-=======
-        n_actions: int = None,
     ):
         super(RNNActor, self).__init__()
->>>>>>> a4f846ac
         self.rnn_hidden_dim = rnn_hidden_dim
         self.fc1 = nn.Linear(input_dim, fc_hidden_dim)
         self.rnn = nn.GRU(
@@ -42,7 +33,7 @@
             batch_first=True,
             dropout=dropout,
         )
-        self.fc2 = nn.Linear(rnn_hidden_dim, action_dim)
+        self.fc2 = nn.Linear(rnn_hidden_dim, n_actions)
 
     def init_hidden(self):
         # make hidden states on same device as model
@@ -59,11 +50,7 @@
         q = self.fc2(h)  # (batch_size, n_actions)
         return q, h
 
-<<<<<<< HEAD
     def update(self, model: nn.Module) -> None:
-        self.load_state_dict(model.state_dict())
-=======
-    def update(self, model: nn.Module):
         self.load_state_dict(model.state_dict())
 
 
@@ -129,7 +116,6 @@
                 q, h = self.agents[i](inputs[:, i], hidden_state[:, i])
                 hiddens.append(h.unsqueeze(1))
                 qs.append(q.unsqueeze(1))
-            return torch.cat(
-                qs, dim=-1).view(-1, q.size(-1)), torch.cat(
-                    hiddens, dim=1)
->>>>>>> a4f846ac
+            return torch.cat(qs, dim=-1).view(-1,
+                                              q.size(-1)), torch.cat(hiddens,
+                                                                     dim=1)